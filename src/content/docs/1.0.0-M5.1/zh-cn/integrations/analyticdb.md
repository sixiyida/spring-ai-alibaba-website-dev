--- conflicted
+++ resolved
@@ -1,16 +1,8 @@
 ---
-<<<<<<< HEAD
-title: Spring AI Alibaba AnalyticDB 集成指南
-description: 本文介绍了如何在 Spring AI Alibaba 项目中集成和使用 AnalyticDB 向量数据库
----
-
-## spring-ai-alibaba-analyticdb-store 使用方法
-=======
 title: spring-ai-alibaba-analyticdb-store 使用方法
 keywords: [Spring Ai Alibaba, VectorStore, Analyticdb]
 description: "Spring Ai Alibaba 适配 Analyticdb 向量数据库"
 ---
->>>>>>> b131b187
 
 ### 1. 添加Maven依赖
 ```xml
